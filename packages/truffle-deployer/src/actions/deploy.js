module.exports = function(contract, args, deployer) {
  return function() {
    var should_deploy = true;

    // First detect the network to see if it's deployed.
    return contract.detectNetwork().then(function() {
      // Evaluate any arguments if they're promises (we need to do this in all cases to maintain consistency)
      return Promise.all(args)
    }).then(function(new_args) {
      // Check the last argument. If it's an object that tells us not to overwrite, then lets not.
      if (new_args.length > 0) {
        var last_arg = new_args[new_args.length - 1];
        if (typeof last_arg == "object" && last_arg.overwrite === false && contract.isDeployed()) {
          should_deploy = false;
        }
        delete last_arg.overwrite;
      }

      if (should_deploy == true) {
        var prefix = "Deploying ";
        if (contract.isDeployed()) {
          prefix = "Replacing ";
        }
        deployer.logger.log(prefix + contract.contract_name + "...");
        return contract.new.apply(contract, new_args);
      } else {
        return contract.deployed();
      }
    }).then(function(instance) {
      if (should_deploy == true) {
        deployer.logger.log(contract.contract_name + ": " + instance.address);
      } else {
        deployer.logger.log("Didn't deploy " + contract.contract_name + "; using " + instance.address);
      }

      // Ensure the address and tx-hash are set on the contract.
      contract.address = instance.address;
<<<<<<< HEAD
      return instance;
=======
      contract.transactionHash = instance.transactionHash;
>>>>>>> da5b2496
    });
  };
};<|MERGE_RESOLUTION|>--- conflicted
+++ resolved
@@ -35,11 +35,8 @@
 
       // Ensure the address and tx-hash are set on the contract.
       contract.address = instance.address;
-<<<<<<< HEAD
+      contract.transactionHash = instance.transactionHash;
       return instance;
-=======
-      contract.transactionHash = instance.transactionHash;
->>>>>>> da5b2496
     });
   };
 };