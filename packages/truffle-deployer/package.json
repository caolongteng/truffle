{
  "name": "truffle-deployer",
  "version": "2.0.6",
  "description": "Light deployment module for easily deploying Ethereum contracts",
  "main": "index.js",
  "scripts": {
    "test": "mocha --no-warnings"
  },
  "repository": {
    "type": "git",
    "url": "git+https://github.com/trufflesuite/truffle-deployer.git"
  },
  "keywords": [
    "ethereum",
    "truffle",
    "solidity",
    "deployment",
    "contracts"
  ],
  "author": "Tim Coulter <tim.coulter@consensys.net>",
  "license": "MIT",
  "bugs": {
    "url": "https://github.com/trufflesuite/truffle-deployer/issues"
  },
  "homepage": "https://github.com/trufflesuite/truffle-deployer#readme",
  "dependencies": {
    "truffle-contract": "^3.0.6",
    "truffle-expect": "^0.0.4"
  },
  "devDependencies": {
<<<<<<< HEAD
    "ganache-cli": "6.1.0",
    "mocha": "^3.2.0",
    "web3": "1.0.0-beta.33"
=======
    "ganache-cli": "6.1.3",
    "mocha": "5.2.0",
    "web3": "0.20.6"
  },
  "publishConfig": {
    "access": "public"
>>>>>>> 7205c9e9
  }
}<|MERGE_RESOLUTION|>--- conflicted
+++ resolved
@@ -28,17 +28,11 @@
     "truffle-expect": "^0.0.4"
   },
   "devDependencies": {
-<<<<<<< HEAD
-    "ganache-cli": "6.1.0",
-    "mocha": "^3.2.0",
-    "web3": "1.0.0-beta.33"
-=======
     "ganache-cli": "6.1.3",
     "mocha": "5.2.0",
-    "web3": "0.20.6"
+    "web3": "1.0.0-beta.33"
   },
   "publishConfig": {
     "access": "public"
->>>>>>> 7205c9e9
   }
 }