--- conflicted
+++ resolved
@@ -28,13 +28,9 @@
   },
   "devDependencies": {
     "ganache-cli": "6.1.3",
-<<<<<<< HEAD
-    "mocha": "^3.3.0"
-=======
     "mocha": "5.2.0"
   },
   "publishConfig": {
     "access": "public"
->>>>>>> f88d06c1
   }
 }