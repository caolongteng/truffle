--- conflicted
+++ resolved
@@ -26,19 +26,12 @@
     "mocha": "5.2.0"
   },
   "dependencies": {
-<<<<<<< HEAD
-    "original-require": "^1.0.1",
-    "truffle-config": "^1.0.4",
-    "truffle-expect": "^0.0.3",
-    "web3": "1.0.0-beta.33"
-=======
     "original-require": "1.0.1",
     "truffle-config": "^1.0.5",
     "truffle-expect": "^0.0.4",
-    "web3": "0.20.6"
+    "web3": "1.0.0-beta.33"
   },
   "publishConfig": {
     "access": "public"
->>>>>>> 7205c9e9
   }
 }