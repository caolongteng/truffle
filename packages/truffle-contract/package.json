{
  "name": "truffle-contract",
  "version": "3.0.6",
  "description": "A better contract abstraction for Ethereum (formerly EtherPudding)",
  "main": "index.js",
  "scripts": {
    "test": "./scripts/test.sh",
    "test:debug": "$(npm bin)/mocha --inspect-brk",
    "test:trace": "$(npm bin)/mocha --trace-warnings",
    "compile": "browserify ./index.js -i web3 -o ./dist/truffle-contract.js && uglifyjs ./dist/truffle-contract.js -o ./dist/truffle-contract.min.js"
  },
  "repository": {
    "type": "git",
    "url": "git+https://github.com/trufflesuite/truffle-contract.git"
  },
  "keywords": [
    "ethereum",
    "truffle",
    "contract",
    "abstraction"
  ],
  "author": "Tim Coulter <tim.coulter@consensys.net>",
  "license": "MIT",
  "bugs": {
    "url": "https://github.com/trufflesuite/truffle-contract/issues"
  },
  "homepage": "https://github.com/trufflesuite/truffle-contract#readme",
  "dependencies": {
    "ethereumjs-util": "^5.2.0",
    "ethjs-abi": "0.1.8",
    "truffle-blockchain-utils": "^0.0.5",
    "truffle-contract-schema": "^2.0.1",
    "truffle-error": "^0.0.3",
    "web3": "1.0.0-beta.33",
    "web3-core-promievent": "1.0.0-beta.33",
    "web3-eth-abi": "1.0.0-beta.33",
    "web3-utils": "1.0.0-beta.33"
  },
  "devDependencies": {
    "async": "2.6.1",
    "babel-core": "^6.26.0",
    "babel-polyfill": "^6.26.0",
    "babel-preset-env": "^1.6.1",
    "bignumber.js": "^6.0.0",
    "browserify": "^14.0.0",
    "chai": "4.1.2",
    "debug": "^3.1.0",
<<<<<<< HEAD
    "ganache-core": "2.1.2",
    "lodash": "^4.17.4",
    "mocha": "^3.2.0",
=======
    "ganache-core": "2.1.0",
    "lodash": "4.17.10",
    "mocha": "5.2.0",
>>>>>>> f88d06c1
    "require-nocache": "^1.0.0",
    "solc": "0.4.24",
    "temp": "^0.8.3",
    "uglify": "^0.1.5",
    "uglify-js": "^2.7.5",
    "uglify-js-es6": "^2.8.9"
  },
  "publishConfig": {
    "access": "public"
  },
  "babel": {
    "presets": [
      "env"
    ]
  }
}<|MERGE_RESOLUTION|>--- conflicted
+++ resolved
@@ -45,15 +45,9 @@
     "browserify": "^14.0.0",
     "chai": "4.1.2",
     "debug": "^3.1.0",
-<<<<<<< HEAD
     "ganache-core": "2.1.2",
-    "lodash": "^4.17.4",
-    "mocha": "^3.2.0",
-=======
-    "ganache-core": "2.1.0",
     "lodash": "4.17.10",
     "mocha": "5.2.0",
->>>>>>> f88d06c1
     "require-nocache": "^1.0.0",
     "solc": "0.4.24",
     "temp": "^0.8.3",
