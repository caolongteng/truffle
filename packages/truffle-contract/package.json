--- conflicted
+++ resolved
@@ -31,14 +31,9 @@
     "bignumber.js": "^7.2.1",
     "ethereumjs-util": "^5.2.0",
     "ethjs-abi": "0.1.8",
-<<<<<<< HEAD
     "legacy-web3": "^0.20.6",
-    "truffle-blockchain-utils": "^0.0.6",
-    "truffle-contract-schema": "^3.0.0",
-=======
     "truffle-blockchain-utils": "^0.0.7",
     "truffle-contract-schema": "^3.0.1",
->>>>>>> bf111961
     "truffle-error": "^0.0.3",
     "uglify-es": "^3.3.9",
     "web3": "^1.0.0-beta.37",
