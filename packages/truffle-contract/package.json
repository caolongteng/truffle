{
  "name": "truffle-contract",
  "version": "3.0.6",
  "description": "A better contract abstraction for Ethereum (formerly EtherPudding)",
  "main": "index.js",
  "scripts": {
    "test": "./scripts/test.sh",
    "test:debug": "$(npm bin)/mocha --inspect-brk",
    "test:trace": "$(npm bin)/mocha --trace-warnings",
    "compile": "browserify ./index.js -i web3 -o ./dist/truffle-contract.js && uglifyjs ./dist/truffle-contract.js -o ./dist/truffle-contract.min.js"
  },
  "repository": {
    "type": "git",
    "url": "git+https://github.com/trufflesuite/truffle-contract.git"
  },
  "keywords": [
    "ethereum",
    "truffle",
    "contract",
    "abstraction"
  ],
  "author": "Tim Coulter <tim.coulter@consensys.net>",
  "license": "MIT",
  "bugs": {
    "url": "https://github.com/trufflesuite/truffle-contract/issues"
  },
  "homepage": "https://github.com/trufflesuite/truffle-contract#readme",
  "dependencies": {
    "ethjs-abi": "0.1.8",
<<<<<<< HEAD
    "truffle-blockchain-utils": "^0.0.4",
    "truffle-contract-schema": "^2.0.0",
    "truffle-error": "0.0.2",
    "web3": "1.0.0-beta.33",
    "web3-core-promievent": "1.0.0-beta.33",
    "web3-eth-abi": "1.0.0-beta.33",
    "web3-utils": "1.0.0-beta.33"
  },
  "devDependencies": {
    "async": "^2.3.0",
    "babel-core": "^6.26.0",
    "babel-polyfill": "^6.26.0",
    "babel-preset-env": "^1.6.1",
    "bignumber.js": "^6.0.0",
=======
    "truffle-blockchain-utils": "^0.0.5",
    "truffle-contract-schema": "^2.0.1",
    "truffle-error": "^0.0.3",
    "web3": "0.20.6"
  },
  "devDependencies": {
    "async": "2.6.1",
>>>>>>> 7205c9e9
    "browserify": "^14.0.0",
    "chai": "4.1.2",
    "debug": "^3.1.0",
<<<<<<< HEAD
    "ganache-core": "2.1.0",
    "lodash": "^4.17.4",
    "mocha": "^3.2.0",
    "require-nocache": "^1.0.0",
    "solc": "0.4.23",
    "temp": "^0.8.3",
    "uglify": "^0.1.5",
    "uglify-js-es6": "^2.8.9"
  },
  "babel": {
    "presets": [
      "env"
    ]
=======
    "ganache-core": "2.1.0-beta.0",
    "lodash": "4.17.10",
    "mocha": "5.2.0",
    "require-nocache": "^1.0.0",
    "solc": "0.4.24",
    "temp": "^0.8.3",
    "uglify": "^0.1.5",
    "uglify-js": "^2.7.5"
  },
  "publishConfig": {
    "access": "public"
>>>>>>> 7205c9e9
  }
}<|MERGE_RESOLUTION|>--- conflicted
+++ resolved
@@ -27,59 +27,39 @@
   "homepage": "https://github.com/trufflesuite/truffle-contract#readme",
   "dependencies": {
     "ethjs-abi": "0.1.8",
-<<<<<<< HEAD
-    "truffle-blockchain-utils": "^0.0.4",
-    "truffle-contract-schema": "^2.0.0",
-    "truffle-error": "0.0.2",
+    "truffle-blockchain-utils": "^0.0.5",
+    "truffle-contract-schema": "^2.0.1",
+    "truffle-error": "^0.0.3",
     "web3": "1.0.0-beta.33",
     "web3-core-promievent": "1.0.0-beta.33",
     "web3-eth-abi": "1.0.0-beta.33",
     "web3-utils": "1.0.0-beta.33"
   },
   "devDependencies": {
-    "async": "^2.3.0",
+    "async": "2.6.1",
     "babel-core": "^6.26.0",
     "babel-polyfill": "^6.26.0",
     "babel-preset-env": "^1.6.1",
     "bignumber.js": "^6.0.0",
-=======
-    "truffle-blockchain-utils": "^0.0.5",
-    "truffle-contract-schema": "^2.0.1",
-    "truffle-error": "^0.0.3",
-    "web3": "0.20.6"
-  },
-  "devDependencies": {
-    "async": "2.6.1",
->>>>>>> 7205c9e9
     "browserify": "^14.0.0",
     "chai": "4.1.2",
     "debug": "^3.1.0",
-<<<<<<< HEAD
     "ganache-core": "2.1.0",
-    "lodash": "^4.17.4",
-    "mocha": "^3.2.0",
-    "require-nocache": "^1.0.0",
-    "solc": "0.4.23",
-    "temp": "^0.8.3",
-    "uglify": "^0.1.5",
-    "uglify-js-es6": "^2.8.9"
-  },
-  "babel": {
-    "presets": [
-      "env"
-    ]
-=======
-    "ganache-core": "2.1.0-beta.0",
     "lodash": "4.17.10",
     "mocha": "5.2.0",
     "require-nocache": "^1.0.0",
     "solc": "0.4.24",
     "temp": "^0.8.3",
     "uglify": "^0.1.5",
-    "uglify-js": "^2.7.5"
+    "uglify-js": "^2.7.5",
+    "uglify-js-es6": "^2.8.9"
   },
   "publishConfig": {
     "access": "public"
->>>>>>> 7205c9e9
+  },
+  "babel": {
+    "presets": [
+      "env"
+    ]
   }
 }