{
  "name": "truffle-compile",
  "version": "3.0.12",
  "description": "Compiler helper and artifact manager",
  "main": "index.js",
  "dependencies": {
    "async": "2.6.1",
    "colors": "^1.1.2",
    "debug": "^3.1.0",
    "find-cache-dir": "^1.0.0",
    "original-require": "^1.0.1",
    "request": "^2.85.0",
    "request-promise": "^4.2.2",
    "require-from-string": "^2.0.2",
    "solc": "0.4.24",
    "truffle-config": "^1.0.5",
    "truffle-contract-sources": "^0.0.2",
    "truffle-error": "^0.0.3",
    "truffle-expect": "^0.0.4"
  },
  "devDependencies": {
<<<<<<< HEAD
    "babel-core": "^6.26.0",
    "babel-polyfill": "^6.26.0",
    "babel-preset-env": "^1.6.1",
    "mocha": "^3.5.3",
    "truffle-resolver": "2.0.0"
=======
    "mocha": "5.2.0",
    "truffle-resolver": "^4.0.4"
>>>>>>> 7205c9e9
  },
  "babel": {
    "presets": [
      "env"
    ]
  },
  "scripts": {
    "test": "./scripts/test.sh"
  },
  "repository": {
    "type": "git",
    "url": "git+https://github.com/trufflesuite/truffle-compile.git"
  },
  "keywords": [
    "ethereum",
    "truffle",
    "compile",
    "solidity"
  ],
  "author": "Tim Coulter <tim.coulter@consensys.net>",
  "license": "MIT",
  "bugs": {
    "url": "https://github.com/trufflesuite/truffle-compile/issues"
  },
  "homepage": "https://github.com/trufflesuite/truffle-compile#readme",
  "publishConfig": {
    "access": "public"
  }
}<|MERGE_RESOLUTION|>--- conflicted
+++ resolved
@@ -19,16 +19,11 @@
     "truffle-expect": "^0.0.4"
   },
   "devDependencies": {
-<<<<<<< HEAD
     "babel-core": "^6.26.0",
     "babel-polyfill": "^6.26.0",
     "babel-preset-env": "^1.6.1",
-    "mocha": "^3.5.3",
-    "truffle-resolver": "2.0.0"
-=======
     "mocha": "5.2.0",
     "truffle-resolver": "^4.0.4"
->>>>>>> 7205c9e9
   },
   "babel": {
     "presets": [
