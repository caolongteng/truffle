--- conflicted
+++ resolved
@@ -4,16 +4,11 @@
 class LoadingStrategy {
   constructor(options) {
     const defaultConfig = {
-<<<<<<< HEAD
-      versionsUrl: "https://ethereum.github.io/solc-bin/bin/list.json",
-      compilerUrlRoot: "https://ethereum.github.io/solc-bin/bin/",
-=======
       compilerRoots: [
         "https://relay.trufflesuite.com/solc/bin/",
         "https://solc-bin.ethereum.org/bin/",
         "https://ethereum.github.io/solc-bin/bin/"
       ],
->>>>>>> 34dcef82
       dockerTagsUrl:
         "https://registry.hub.docker.com/v2/repositories/ethereum/solc/tags/"
     };
