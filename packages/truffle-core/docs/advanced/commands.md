--- conflicted
+++ resolved
@@ -28,11 +28,7 @@
 $ truffle console
 ```
 
-<<<<<<< HEAD
-Once the console starts you can then use your contracts via the command line like you would in your code. Additionally, all truffle commands listed here are available within the console.
-=======
-Once the console starts, you can then use your contracts via the command line like you would in your code.
->>>>>>> 815babef
+Once the console starts, you can then use your contracts via the command line like you would in your code. Additionally, all truffle commands listed here are available within the console.
 
 Optional parameters:
 
@@ -85,25 +81,6 @@
 * `--compile-all`: Compile all contracts instead of intelligently choosing.
 * `--verbose-rpc`: Log communication between Truffle and the RPC.
 
-<<<<<<< HEAD
-=======
-Deploying contracts will save [Pudding](https://github.com/ConsenSys/ether-pudding) class files within your environment's `contracts` directory that correspond to each of your contracts. These class files can be used in Truffle's build process or your own build process to interact with the Ethereum network.
-
-##### dist (deprecated)
-
-Build a distributable version of the app; creates the `./environments/<name>/dist` directory.
-
-```none
-$ truffle dist
-```
-
-Optional parameter:
-
-* `-e environment`: Specify the environment. Default is "production".
-
-When building, if a build target of `app.js` is specified, Truffle will include the environment's contracts as a dependency.
-
->>>>>>> 815babef
 ##### exec
 
 Execute a Javascript file within the Truffle environment. This will include `web3`, set the default provider based on the network specified (if any), and include your contracts as global objects while executing the script. Your script must export a function that Truffle can run. See the [Writing external scripts](/getting_started/scripts) section for more details.
