{
  "name": "truffle-core",
  "namespace": "consensys",
  "version": "4.1.12",
  "description": "Core code for Truffle command line tool",
  "dependencies": {
    "async": "2.6.1",
    "chai": "4.1.2",
    "chokidar": "^1.4.2",
    "colors": "^1.1.2",
    "cpr": "^0.4.3",
    "debug": "^3.1.0",
    "del": "^2.2.0",
    "diff": "1.4.0",
    "ethpm": "0.0.16",
    "ethpm-registry": "0.0.10",
    "finalhandler": "^0.4.0",
    "fs-extra": "^2.0.0",
    "ganache-cli": "6.1.3",
<<<<<<< HEAD
    "lodash": "^4.5.1",
=======
    "lodash": "4.17.10",
>>>>>>> f88d06c1
    "mkdirp": "^0.5.1",
    "mocha": "5.2.0",
    "node-dir": "0.1.17",
    "node-emoji": "^1.8.1",
    "node-ipc": "^9.1.1",
    "original-require": "1.0.1",
    "safe-eval": "^0.3.0",
    "serve-static": "^1.10.0",
    "source-map-support": "^0.5.3",
    "spawn-args": "^0.1.0",
    "temp": "^0.8.3",
    "truffle-artifactor": "^3.0.6",
    "truffle-box": "^1.0.6",
    "truffle-compile": "^3.0.12",
    "truffle-config": "^1.0.5",
    "truffle-contract": "^3.0.6",
    "truffle-contract-sources": "^0.0.2",
    "truffle-debug-utils": "^1.0.6",
    "truffle-debugger": "^4.0.1",
    "truffle-deployer": "^2.0.6",
    "truffle-error": "^0.0.3",
    "truffle-expect": "^0.0.4",
    "truffle-init": "^1.0.7",
    "truffle-migrate": "^2.0.7",
    "truffle-provider": "^0.0.5",
    "truffle-provisioner": "^0.1.1",
    "truffle-require": "^1.0.6",
    "truffle-resolver": "^4.0.4",
    "truffle-solidity-utils": "^1.1.2",
    "truffle-workflow-compile": "^1.0.5",
    "web3": "1.0.0-beta.33",
    "yargs": "^8.0.2"
  },
  "bin": {
    "truffle": "./cli.js",
    "truffle-exec": "./exec.js"
  },
  "scripts": {
    "test": "mocha"
  },
  "repository": {
    "type": "git",
    "url": "https://github.com/ConsenSys/truffle.git"
  },
  "homepage": "https://github.com/ConsenSys/truffle",
  "bugs": {
    "url": "https://github.com/ConsenSys/truffle/issues"
  },
  "author": "consensys.net",
  "authors": [
    {
      "name": "Tim Coulter",
      "email": "tim@timothyjcoulter.com",
      "url": "https://github.com/tcoulter"
    }
  ],
  "devDependencies": {
    "glob": "^7.1.2",
    "ipfsd-ctl": "^0.21.0",
    "memorystream": "^0.3.1",
    "truffle-blockchain-utils": "^0.0.5"
  },
  "publishConfig": {
    "access": "public"
  }
}<|MERGE_RESOLUTION|>--- conflicted
+++ resolved
@@ -17,11 +17,7 @@
     "finalhandler": "^0.4.0",
     "fs-extra": "^2.0.0",
     "ganache-cli": "6.1.3",
-<<<<<<< HEAD
-    "lodash": "^4.5.1",
-=======
     "lodash": "4.17.10",
->>>>>>> f88d06c1
     "mkdirp": "^0.5.1",
     "mocha": "5.2.0",
     "node-dir": "0.1.17",
