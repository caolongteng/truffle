<<<<<<< HEAD
const TaskError = require("./errors/taskerror");
const yargs = require("yargs/yargs");
const _ = require("lodash");
const version = require("../lib/version");
const OS = require("os");
const Config = require("truffle-config");
=======
var TaskError = require("./errors/taskerror");
var yargs = require("yargs/yargs");
var _ = require("lodash");
const { bundled, core } = require("../lib/version").info();
var OS = require("os");
const analytics = require("../lib/services/analytics");
>>>>>>> 5d0db42e

function Command(commands) {
  this.commands = commands;

  var args = yargs();

  Object.keys(this.commands).forEach(function(command) {
    args = args.command(commands[command]);
  });

  this.args = args;
}

Command.prototype.getCommand = function(inputStrings, options) {
  options = options || {};
  var argv = this.args.parse(inputStrings);

  if (argv._.length === 0) {
    return null;
  }

  var firstInputString = argv._[0];
  var chosenCommand = null;

  // If the command wasn't specified directly, go through a process
  // for inferring the command.
  if (this.commands[firstInputString]) {
    chosenCommand = firstInputString;
  } else if (options.noAliases !== true) {
    let config = Config.search(options);

    if (config) {
      config = Config.detect(options);
      if (config.commands) {
        this.commands = Object.assign(this.commands, config.commands);
      }
    }

    var currentLength = 1;
    var availableCommandNames = Object.keys(this.commands);

    // Loop through each letter of the input until we find a command
    // that uniquely matches.
    while (currentLength <= firstInputString.length) {
      // Gather all possible commands that match with the current length
      var possibleCommands = availableCommandNames.filter(function(
        possibleCommand
      ) {
        return (
          possibleCommand.substring(0, currentLength) ===
          firstInputString.substring(0, currentLength)
        );
      });

      // Did we find only one command that matches? If so, use that one.
      if (possibleCommands.length === 1) {
        chosenCommand = possibleCommands[0];
        break;
      }

      currentLength += 1;
    }
  }

  if (chosenCommand === null) {
    return null;
  }

  var command = this.commands[chosenCommand];

  return {
    name: chosenCommand,
    argv: argv,
    command: command
  };
};

Command.prototype.run = function(inputStrings, options, callback) {
  if (typeof options === "function") {
    callback = options;
    options = {};
  }

  const result = this.getCommand(inputStrings, options);

  if (result === null) {
    return callback(
      new TaskError(
        "Cannot find command based on input: " + JSON.stringify(inputStrings)
      )
    );
  }

  var argv = result.argv;

  // Remove the task name itself.
  if (argv._) {
    argv._.shift();
  }

  // We don't need this.
  delete argv["$0"];

  // Some options might throw if options is a Config object. If so, let's ignore those options.
  var clone = {};
  Object.keys(options).forEach(function(key) {
    try {
      clone[key] = options[key];
    } catch (e) {
      // Do nothing with values that throw.
    }
  });

  options = _.extend(clone, argv);

  try {
    result.command.run(options, callback);
    analytics.send({
      command: result.name ? result.name : "other",
      args: result.argv._,
      version: bundled || "(unbundled) " + core
    });
  } catch (err) {
    callback(err);
  }
};

Command.prototype.displayGeneralHelp = function() {
  this.args
    .usage(
      "Truffle v" +
        (bundled || core) +
        " - a development framework for Ethereum" +
        OS.EOL +
        OS.EOL +
        "Usage: truffle <command> [options]"
    )
    .epilog("See more at http://truffleframework.com/docs")
    .showHelp();
};

module.exports = Command;<|MERGE_RESOLUTION|>--- conflicted
+++ resolved
@@ -1,18 +1,10 @@
-<<<<<<< HEAD
 const TaskError = require("./errors/taskerror");
 const yargs = require("yargs/yargs");
 const _ = require("lodash");
-const version = require("../lib/version");
+const { bundled, core } = require("../lib/version").info();
 const OS = require("os");
+const analytics = require("../lib/services/analytics");
 const Config = require("truffle-config");
-=======
-var TaskError = require("./errors/taskerror");
-var yargs = require("yargs/yargs");
-var _ = require("lodash");
-const { bundled, core } = require("../lib/version").info();
-var OS = require("os");
-const analytics = require("../lib/services/analytics");
->>>>>>> 5d0db42e
 
 function Command(commands) {
   this.commands = commands;
