--- conflicted
+++ resolved
@@ -50,11 +50,7 @@
     "express": "^4.16.2",
     "fs-extra": "^4.0.2",
     "ganache-cli": "6.1.3",
-<<<<<<< HEAD
-    "mocha": "^4.0.1",
-=======
     "mocha": "5.2.0",
->>>>>>> f88d06c1
     "mocha-webpack": "^1.1.0",
     "remotedev-server": "^0.2.4",
     "truffle-artifactor": "^3.0.6",
