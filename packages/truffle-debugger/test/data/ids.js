import debugModule from "debug";
const debug = debugModule("test:data:ids");

import { assert } from "chai";

import Ganache from "ganache-core";

import { prepareContracts, lineOf } from "../helpers";
import Debugger from "lib/debugger";

import trace from "lib/trace/selectors";
import solidity from "lib/solidity/selectors";

import * as TruffleDecodeUtils from "truffle-decode-utils";
import BN from "bn.js";

const __FACTORIAL = `
pragma solidity ^0.5.0;

contract FactorialTest {

  uint lastResult;

  function factorial(uint n) public returns(uint nbang)
  {
    uint prev;
    uint prevFac;
    nbang = n;
    prev = n - 1; //break here #1 (12)
    if(n>0)
    {
      prevFac = factorial(n - 1);
      nbang = n * prevFac;
    }
    else
    {
      nbang = 1;
    }
    lastResult = nbang; //break here #2 (22)
  }
}
`;

const __ADDRESS = `
pragma solidity ^0.5.0;

contract AddressTest {

  uint8 x;
  uint8 y;
  uint8 result;

  function run() public
  {
    SecretByte test1 = new SecretByte(107);
    SecretByte test2 = new SecretByte(46);
    x = test1.mangle();
    y = test2.mangle();
  }
}

contract SecretByte {

  uint8 private secret;

  constructor(uint8 n) public
  {
    secret = n;
  }

  function mangle() public view returns (uint8)
  {
    uint8 mangled;
    mangled = secret + 1;

    return mangled; //break here (32)

  }
}
`;

const __INTERVENING = `
pragma solidity ^0.5.0;

import "./InterveningLib.sol";

contract Intervening {

  Inner inner;

  constructor(address _inner) public {
    inner = Inner(_inner);
  }

  function run() public {
    uint8 flag;
    flag = 0;
    inner.run();

    flag = 1; //break here #1 (18)

  }

  function runLib() public {
    uint8 flag;
    flag = 0;
    flag = InterveningLib.run();

    flag = 1; //break here #2 (27)

  }
}

contract Inner {

  uint8 flag;

  constructor() public {
    flag = 0;
  }

  function run() public returns (uint8) {
    flag = 1;
    return 2;
  }
}

`;

const __INTERVENINGLIB = `
pragma solidity ^0.5.0;

library InterveningLib {

  function run() pure external returns (uint8) {
    return 2;
  }
}
`;

const __MIGRATION = `
let Intervening = artifacts.require("Intervening");
let Inner = artifacts.require("Inner");
let AddressTest = artifacts.require("AddressTest");
let FactorialTest = artifacts.require("FactorialTest");
let InterveningLib = artifacts.require("InterveningLib");

module.exports = async function(deployer) {
  await deployer.deploy(InterveningLib);
  await deployer.deploy(Inner);
  const inner = await Inner.deployed();
  await deployer.link(InterveningLib, Intervening);
  await deployer.deploy(Intervening, inner.address);
  await deployer.deploy(AddressTest);
  await deployer.deploy(FactorialTest);
};
`;

let sources = {
  "FactorialTest.sol": __FACTORIAL,
  "AddressTest.sol": __ADDRESS,
  "Intervening.sol": __INTERVENING,
  "InterveningLib.sol": __INTERVENINGLIB
};

let migrations = {
  "2_deploy_contracts.js": __MIGRATION
};

describe("Variable IDs", function() {
  var provider;

  var abstractions;
  var artifacts;
  var files;

  before("Create Provider", async function() {
    provider = Ganache.provider({ seed: "debugger", gasLimit: 7000000 });
  });

  before("Prepare contracts and artifacts", async function() {
    this.timeout(30000);

    let prepared = await prepareContracts(provider, sources, migrations);
    abstractions = prepared.abstractions;
    artifacts = prepared.artifacts;
    files = prepared.files;
  });

  it("Distinguishes between stackframes", async function() {
    let instance = await abstractions.FactorialTest.deployed();
    let receipt = await instance.factorial(3);
    let txHash = receipt.tx;

    let bugger = await Debugger.forTx(txHash, {
      provider,
      files,
      contracts: artifacts
    });

    let session = bugger.connect();
    debug("sourceId %d", session.view(solidity.current.source).id);

    let sourceId = session.view(solidity.current.source).id;
<<<<<<< HEAD
    await session.addBreakpoint({ sourceId, line: 12 });
    await session.addBreakpoint({ sourceId, line: 22 });
=======
    let source = session.view(solidity.current.source).source;
    session.addBreakpoint({ sourceId, line: lineOf("break here #1", source) });
    session.addBreakpoint({ sourceId, line: lineOf("break here #2", source) });
>>>>>>> 91d8cb42

    var values = [];

    await session.continueUntilBreakpoint();
    while (!session.view(trace.finished)) {
      values.push(await session.variable("nbang"));
      await session.continueUntilBreakpoint();
    }

    assert.deepEqual(values, [
      new BN(3),
      new BN(2),
      new BN(1),
      new BN(0),
      new BN(1),
      new BN(1),
      new BN(2),
      new BN(6)
    ]);
  });

  it("Learns contract addresses and distinguishes the results", async function() {
    this.timeout(4000);
    let instance = await abstractions.AddressTest.deployed();
    let receipt = await instance.run();
    let txHash = receipt.tx;

    let bugger = await Debugger.forTx(txHash, {
      provider,
      files,
      contracts: artifacts
    });

    let session = bugger.connect();
    debug("sourceId %d", session.view(solidity.current.source).id);

    let sourceId = session.view(solidity.current.source).id;
<<<<<<< HEAD
    await session.addBreakpoint({ sourceId, line: 32 });
    await session.continueUntilBreakpoint();
=======
    let source = session.view(solidity.current.source).source;
    session.addBreakpoint({ sourceId, line: lineOf("break here", source) });
    session.continueUntilBreakpoint();
>>>>>>> 91d8cb42
    debug("node %o", session.view(solidity.current.node));
    assert.equal(
      TruffleDecodeUtils.Conversion.cleanBNs(await session.variable("secret")),
      "107"
    );
    await session.continueUntilBreakpoint();
    debug("node %o", session.view(solidity.current.node));
    assert.equal(
      TruffleDecodeUtils.Conversion.cleanBNs(await session.variable("secret")),
      "46"
    );
  });

  it("Stays at correct stackframe after contract call", async function() {
    let instance = await abstractions.Intervening.deployed();
    let receipt = await instance.run();
    let txHash = receipt.tx;

    let bugger = await Debugger.forTx(txHash, {
      provider,
      files,
      contracts: artifacts
    });

    let session = bugger.connect();
    debug("sourceId %d", session.view(solidity.current.source).id);

    let sourceId = session.view(solidity.current.source).id;
<<<<<<< HEAD
    await session.addBreakpoint({ sourceId, line: 18 });
    await session.continueUntilBreakpoint();
=======
    let source = session.view(solidity.current.source).source;
    session.addBreakpoint({ sourceId, line: lineOf("break here #1", source) });
    session.continueUntilBreakpoint();
>>>>>>> 91d8cb42
    assert.property(await session.variables(), "flag");
  });

  it("Stays at correct stackframe after library call", async function() {
    let instance = await abstractions.Intervening.deployed();
    let receipt = await instance.runLib();
    let txHash = receipt.tx;

    let bugger = await Debugger.forTx(txHash, {
      provider,
      files,
      contracts: artifacts
    });

    let session = bugger.connect();
    debug("sourceId %d", session.view(solidity.current.source).id);

    let sourceId = session.view(solidity.current.source).id;
<<<<<<< HEAD
    await session.addBreakpoint({ sourceId, line: 27 });
    await session.continueUntilBreakpoint();
=======
    let source = session.view(solidity.current.source).source;
    session.addBreakpoint({ sourceId, line: lineOf("break here #2", source) });
    session.continueUntilBreakpoint();
>>>>>>> 91d8cb42
    assert.property(await session.variables(), "flag");
  });
});<|MERGE_RESOLUTION|>--- conflicted
+++ resolved
@@ -202,14 +202,15 @@
     debug("sourceId %d", session.view(solidity.current.source).id);
 
     let sourceId = session.view(solidity.current.source).id;
-<<<<<<< HEAD
-    await session.addBreakpoint({ sourceId, line: 12 });
-    await session.addBreakpoint({ sourceId, line: 22 });
-=======
     let source = session.view(solidity.current.source).source;
-    session.addBreakpoint({ sourceId, line: lineOf("break here #1", source) });
-    session.addBreakpoint({ sourceId, line: lineOf("break here #2", source) });
->>>>>>> 91d8cb42
+    await session.addBreakpoint({
+      sourceId,
+      line: lineOf("break here #1", source)
+    });
+    await session.addBreakpoint({
+      sourceId,
+      line: lineOf("break here #2", source)
+    });
 
     var values = [];
 
@@ -247,14 +248,12 @@
     debug("sourceId %d", session.view(solidity.current.source).id);
 
     let sourceId = session.view(solidity.current.source).id;
-<<<<<<< HEAD
-    await session.addBreakpoint({ sourceId, line: 32 });
-    await session.continueUntilBreakpoint();
-=======
     let source = session.view(solidity.current.source).source;
-    session.addBreakpoint({ sourceId, line: lineOf("break here", source) });
-    session.continueUntilBreakpoint();
->>>>>>> 91d8cb42
+    await session.addBreakpoint({
+      sourceId,
+      line: lineOf("break here", source)
+    });
+    await session.continueUntilBreakpoint();
     debug("node %o", session.view(solidity.current.node));
     assert.equal(
       TruffleDecodeUtils.Conversion.cleanBNs(await session.variable("secret")),
@@ -283,14 +282,12 @@
     debug("sourceId %d", session.view(solidity.current.source).id);
 
     let sourceId = session.view(solidity.current.source).id;
-<<<<<<< HEAD
-    await session.addBreakpoint({ sourceId, line: 18 });
-    await session.continueUntilBreakpoint();
-=======
     let source = session.view(solidity.current.source).source;
-    session.addBreakpoint({ sourceId, line: lineOf("break here #1", source) });
-    session.continueUntilBreakpoint();
->>>>>>> 91d8cb42
+    await session.addBreakpoint({
+      sourceId,
+      line: lineOf("break here #1", source)
+    });
+    await session.continueUntilBreakpoint();
     assert.property(await session.variables(), "flag");
   });
 
@@ -309,14 +306,12 @@
     debug("sourceId %d", session.view(solidity.current.source).id);
 
     let sourceId = session.view(solidity.current.source).id;
-<<<<<<< HEAD
-    await session.addBreakpoint({ sourceId, line: 27 });
-    await session.continueUntilBreakpoint();
-=======
     let source = session.view(solidity.current.source).source;
-    session.addBreakpoint({ sourceId, line: lineOf("break here #2", source) });
-    session.continueUntilBreakpoint();
->>>>>>> 91d8cb42
+    await session.addBreakpoint({
+      sourceId,
+      line: lineOf("break here #2", source)
+    });
+    await session.continueUntilBreakpoint();
     assert.property(await session.variables(), "flag");
   });
 });