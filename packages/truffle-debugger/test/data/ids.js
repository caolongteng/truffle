import debugModule from "debug";
const debug = debugModule("test:data:ids");

import { assert } from "chai";

import Ganache from "ganache-core";

import { prepareContracts, lineOf } from "../helpers";
import Debugger from "lib/debugger";

import trace from "lib/trace/selectors";
import solidity from "lib/solidity/selectors";

<<<<<<< HEAD
import BN from "bn.js";

=======
>>>>>>> 39a7eccc
const __FACTORIAL = `
pragma solidity ^0.5.0;

contract FactorialTest {

  uint lastResult;

  function factorial(uint n) public returns(uint nbang)
  {
    uint prev;
    uint prevFac;
    nbang = n;
    prev = n - 1; //break here #1 (12)
    if(n>0)
    {
      prevFac = factorial(n - 1);
      nbang = n * prevFac;
    }
    else
    {
      nbang = 1;
    }
    lastResult = nbang; //break here #2 (22)
  }
}
`;

const __ADDRESS = `
pragma solidity ^0.5.0;

contract AddressTest {

  uint8 x;
  uint8 y;
  uint8 result;

  function run() public
  {
    SecretByte test1 = new SecretByte(107);
    SecretByte test2 = new SecretByte(46);
    x = test1.mangle();
    y = test2.mangle();
  }
}

contract SecretByte {

  uint8 private secret;

  constructor(uint8 n) public
  {
    secret = n;
  }

  function mangle() public view returns (uint8)
  {
    uint8 mangled;
    mangled = secret + 1;

    return mangled; //break here (32)

  }
}
`;

const __INTERVENING = `
pragma solidity ^0.5.0;

import "./InterveningLib.sol";

contract Intervening {

  Inner inner;

  constructor(address _inner) public {
    inner = Inner(_inner);
  }

  function run() public {
    uint8 flag;
    flag = 0;
    inner.run();

    flag = 1; //break here #1 (18)

  }

  function runLib() public {
    uint8 flag;
    flag = 0;
    flag = InterveningLib.run();

    flag = 1; //break here #2 (27)

  }
}

contract Inner {

  uint8 flag;

  constructor() public {
    flag = 0;
  }

  function run() public returns (uint8) {
    flag = 1;
    return 2;
  }
}

`;

const __INTERVENINGLIB = `
pragma solidity ^0.5.0;

library InterveningLib {

  function run() pure external returns (uint8) {
    return 2;
  }
}
`;

const __MIGRATION = `
let Intervening = artifacts.require("Intervening");
let Inner = artifacts.require("Inner");
let AddressTest = artifacts.require("AddressTest");
let FactorialTest = artifacts.require("FactorialTest");
let InterveningLib = artifacts.require("InterveningLib");

module.exports = async function(deployer) {
  await deployer.deploy(InterveningLib);
  await deployer.deploy(Inner);
  const inner = await Inner.deployed();
  await deployer.link(InterveningLib, Intervening);
  await deployer.deploy(Intervening, inner.address);
  await deployer.deploy(AddressTest);
  await deployer.deploy(FactorialTest);
};
`;

let sources = {
  "FactorialTest.sol": __FACTORIAL,
  "AddressTest.sol": __ADDRESS,
  "Intervening.sol": __INTERVENING,
  "InterveningLib.sol": __INTERVENINGLIB
};

let migrations = {
  "2_deploy_contracts.js": __MIGRATION
};

describe("Variable IDs", function() {
  var provider;

  var abstractions;
  var artifacts;
  var files;

  before("Create Provider", async function() {
    provider = Ganache.provider({ seed: "debugger", gasLimit: 7000000 });
  });

  before("Prepare contracts and artifacts", async function() {
    this.timeout(30000);

    let prepared = await prepareContracts(provider, sources, migrations);
    abstractions = prepared.abstractions;
    artifacts = prepared.artifacts;
    files = prepared.files;
  });

  it("Distinguishes between stackframes", async function() {
    this.timeout(8000);
    let instance = await abstractions.FactorialTest.deployed();
    let receipt = await instance.factorial(3);
    let txHash = receipt.tx;

    let bugger = await Debugger.forTx(txHash, {
      provider,
      files,
      contracts: artifacts
    });

    let session = bugger.connect();
    debug("sourceId %d", session.view(solidity.current.source).id);

    let sourceId = session.view(solidity.current.source).id;
    let source = session.view(solidity.current.source).source;
    await session.addBreakpoint({
      sourceId,
      line: lineOf("break here #1", source)
    });
    await session.addBreakpoint({
      sourceId,
      line: lineOf("break here #2", source)
    });

    var values = [];

    await session.continueUntilBreakpoint();
    while (!session.view(trace.finished)) {
      values.push((await session.variable("nbang")).toNumber());
      await session.continueUntilBreakpoint();
    }

<<<<<<< HEAD
    assert.deepEqual(values, [
      new BN(3),
      new BN(2),
      new BN(1),
      new BN(0),
      new BN(1),
      new BN(1),
      new BN(2),
      new BN(6)
    ]);
  }).timeout(8000);
=======
    assert.deepEqual(values, [3, 2, 1, 0, 1, 1, 2, 6]);
  });
>>>>>>> 39a7eccc

  it("Stays at correct stackframe after contract call", async function() {
    let instance = await abstractions.Intervening.deployed();
    let receipt = await instance.run();
    let txHash = receipt.tx;

    let bugger = await Debugger.forTx(txHash, {
      provider,
      files,
      contracts: artifacts
    });

    let session = bugger.connect();
    debug("sourceId %d", session.view(solidity.current.source).id);

    let sourceId = session.view(solidity.current.source).id;
    let source = session.view(solidity.current.source).source;
    await session.addBreakpoint({
      sourceId,
      line: lineOf("break here #1", source)
    });
    await session.continueUntilBreakpoint();
    assert.property(await session.variables(), "flag");
  });

  it("Stays at correct stackframe after library call", async function() {
    let instance = await abstractions.Intervening.deployed();
    let receipt = await instance.runLib();
    let txHash = receipt.tx;

    let bugger = await Debugger.forTx(txHash, {
      provider,
      files,
      contracts: artifacts
    });

    let session = bugger.connect();
    debug("sourceId %d", session.view(solidity.current.source).id);

    let sourceId = session.view(solidity.current.source).id;
    let source = session.view(solidity.current.source).source;
    await session.addBreakpoint({
      sourceId,
      line: lineOf("break here #2", source)
    });
    await session.continueUntilBreakpoint();
    assert.property(await session.variables(), "flag");
  });
});<|MERGE_RESOLUTION|>--- conflicted
+++ resolved
@@ -11,11 +11,6 @@
 import trace from "lib/trace/selectors";
 import solidity from "lib/solidity/selectors";
 
-<<<<<<< HEAD
-import BN from "bn.js";
-
-=======
->>>>>>> 39a7eccc
 const __FACTORIAL = `
 pragma solidity ^0.5.0;
 
@@ -223,22 +218,8 @@
       await session.continueUntilBreakpoint();
     }
 
-<<<<<<< HEAD
-    assert.deepEqual(values, [
-      new BN(3),
-      new BN(2),
-      new BN(1),
-      new BN(0),
-      new BN(1),
-      new BN(1),
-      new BN(2),
-      new BN(6)
-    ]);
-  }).timeout(8000);
-=======
     assert.deepEqual(values, [3, 2, 1, 0, 1, 1, 2, 6]);
   });
->>>>>>> 39a7eccc
 
   it("Stays at correct stackframe after contract call", async function() {
     let instance = await abstractions.Intervening.deployed();
