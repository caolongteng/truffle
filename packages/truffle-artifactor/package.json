{
  "name": "truffle-artifactor",
  "version": "3.0.6",
  "description": "A contract packager for Ethereum and Javascript",
  "author": "Tim Coulter",
  "main": "./index.js",
  "private": false,
  "scripts": {
    "test": "mocha"
  },
  "repository": {
    "type": "git",
    "url": "https://github.com/trufflesuite/truffle-artifactor.git"
  },
  "license": "MIT",
  "devDependencies": {
<<<<<<< HEAD
    "chai": "^3.4.1",
    "ganache-cli": "6.1.3",
    "mocha": "^2.3.4",
=======
    "chai": "4.1.2",
    "ganache-cli": "6.1.3",
    "mocha": "5.2.0",
>>>>>>> f88d06c1
    "require-nocache": "^1.0.0",
    "solc": "0.4.24",
    "temp": "^0.8.3",
    "truffle-blockchain-utils": "^0.0.5",
    "web3": "1.0.0-beta.33"
  },
  "dependencies": {
    "async": "2.6.1",
    "debug": "^3.1.0",
    "fs-extra": "^1.0.0",
    "lodash": "4.17.10",
    "truffle-contract": "^3.0.6",
    "truffle-contract-schema": "^2.0.1",
    "truffle-expect": "^0.0.4"
  },
  "publishConfig": {
    "access": "public"
  }
}<|MERGE_RESOLUTION|>--- conflicted
+++ resolved
@@ -14,15 +14,9 @@
   },
   "license": "MIT",
   "devDependencies": {
-<<<<<<< HEAD
-    "chai": "^3.4.1",
-    "ganache-cli": "6.1.3",
-    "mocha": "^2.3.4",
-=======
     "chai": "4.1.2",
     "ganache-cli": "6.1.3",
     "mocha": "5.2.0",
->>>>>>> f88d06c1
     "require-nocache": "^1.0.0",
     "solc": "0.4.24",
     "temp": "^0.8.3",
