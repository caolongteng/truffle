{
  "name": "truffle-artifactor",
  "version": "2.1.5",
  "description": "A contract packager for Ethereum and Javascript",
  "author": "Tim Coulter",
  "main": "./index.js",
  "private": false,
  "scripts": {
    "test": "mocha"
  },
  "repository": {
    "type": "git",
    "url": "https://github.com/trufflesuite/truffle-artifactor.git"
  },
  "license": "MIT",
  "devDependencies": {
    "chai": "^3.4.1",
    "ethereumjs-testrpc": "^3.0.0",
    "mocha": "^2.3.4",
    "require-nocache": "^1.0.0",
    "solc": "0.4.8",
    "temp": "^0.8.3",
    "truffle-blockchain-utils": "^0.0.3",
    "web3": "^0.20.1"
  },
  "dependencies": {
    "async": "^1.5.2",
    "fs-extra": "^1.0.0",
    "lodash": "^4.11.2",
<<<<<<< HEAD
    "truffle-contract": "^2.0.3",
    "truffle-contract-schema": "^0.0.5"
=======
    "truffle-contract": "^2.0.0",
    "truffle-contract-schema": "0.0.5",
    "truffle-expect": "0.0.3"
>>>>>>> a499c1d9
  }
}<|MERGE_RESOLUTION|>--- conflicted
+++ resolved
@@ -27,13 +27,8 @@
     "async": "^1.5.2",
     "fs-extra": "^1.0.0",
     "lodash": "^4.11.2",
-<<<<<<< HEAD
     "truffle-contract": "^2.0.3",
-    "truffle-contract-schema": "^0.0.5"
-=======
-    "truffle-contract": "^2.0.0",
-    "truffle-contract-schema": "0.0.5",
-    "truffle-expect": "0.0.3"
->>>>>>> a499c1d9
+    "truffle-contract-schema": "^0.0.5",
+    "truffle-expect": "^0.0.3"
   }
 }