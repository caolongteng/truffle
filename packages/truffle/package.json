{
  "name": "truffle",
  "namespace": "consensys",
  "version": "4.1.12",
  "description": "Truffle - Simple development framework for Ethereum",
  "dependencies": {
    "mocha": "^4.1.0",
    "original-require": "1.0.1",
    "solc": "0.4.24"
  },
  "devDependencies": {
    "clean-webpack-plugin": "^0.1.16",
    "copy-webpack-plugin": "^4.0.1",
    "fs-extra": "^4.0.0",
<<<<<<< HEAD
    "ganache-cli": "^6.1.0",
=======
    "ganache-cli": "6.1.3",
>>>>>>> 7205c9e9
    "glob": "^7.1.2",
    "js-scrypt": "^0.2.0",
    "meta-npm": "^0.0.22",
    "meta-pkgs": "^0.2.0",
    "mocha": "5.2.0",
    "prepend-file": "^1.3.1",
    "shebang-loader": "0.0.1",
    "stream-buffers": "^3.0.1",
    "tmp": "0.0.33",
<<<<<<< HEAD
    "truffle-box": "^1.0.5",
    "truffle-contract": "^3.0.5",
    "truffle-core": "^4.1.11",
    "web3": "1.0.0-beta.33",
=======
    "truffle-box": "^1.0.6",
    "truffle-contract": "^3.0.6",
    "truffle-core": "^4.1.12",
    "web3": "0.20.6",
>>>>>>> 7205c9e9
    "webpack": "^2.5.1",
    "yargs": "^8.0.2"
  },
  "bin": {
    "truffle": "./build/cli.bundled.js"
  },
  "scripts": {
    "prepare": "npm run build",
    "build": "npm run build-cli",
    "build-cli": "webpack --config ./cli.webpack.config.js",
    "test": "npm run build-cli && mocha --colors",
    "test:ci": "./scripts/test.sh",
    "test:geth": "MAIN_REPO_CI=true npm test"
  },
  "repository": {
    "type": "git",
    "url": "https://github.com/trufflesuite/truffle.git"
  },
  "homepage": "https://github.com/trufflesuite/truffle/",
  "bugs": {
    "url": "https://github.com/trufflesuite/truffle/issues"
  },
  "author": "consensys.net",
  "authors": [
    {
      "name": "Tim Coulter",
      "email": "tim@timothyjcoulter.com",
      "url": "https://github.com/tcoulter"
    }
  ],
  "publishConfig": {
    "access": "public"
  }
}<|MERGE_RESOLUTION|>--- conflicted
+++ resolved
@@ -12,11 +12,7 @@
     "clean-webpack-plugin": "^0.1.16",
     "copy-webpack-plugin": "^4.0.1",
     "fs-extra": "^4.0.0",
-<<<<<<< HEAD
-    "ganache-cli": "^6.1.0",
-=======
     "ganache-cli": "6.1.3",
->>>>>>> 7205c9e9
     "glob": "^7.1.2",
     "js-scrypt": "^0.2.0",
     "meta-npm": "^0.0.22",
@@ -26,17 +22,10 @@
     "shebang-loader": "0.0.1",
     "stream-buffers": "^3.0.1",
     "tmp": "0.0.33",
-<<<<<<< HEAD
-    "truffle-box": "^1.0.5",
-    "truffle-contract": "^3.0.5",
-    "truffle-core": "^4.1.11",
-    "web3": "1.0.0-beta.33",
-=======
     "truffle-box": "^1.0.6",
     "truffle-contract": "^3.0.6",
     "truffle-core": "^4.1.12",
-    "web3": "0.20.6",
->>>>>>> 7205c9e9
+    "web3": "1.0.0-beta.33",
     "webpack": "^2.5.1",
     "yargs": "^8.0.2"
   },
