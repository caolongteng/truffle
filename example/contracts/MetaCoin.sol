--- conflicted
+++ resolved
@@ -1,10 +1,6 @@
-<<<<<<< HEAD
-import "./ConvertLib.sol";
-=======
 pragma solidity ^0.4.2;
 
-import "ConvertLib.sol";
->>>>>>> 03d6de27
+import "./ConvertLib.sol";
 
 // This is just a simple example of a coin-like contract.
 // It is not standards compatible and cannot be expected to talk to other
