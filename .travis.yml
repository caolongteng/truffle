dist: trusty
sudo: required
language: node_js

services:
  - docker

before_install:
  - docker pull ethereum/client-go:latest
  - docker pull ethereum/solc:0.4.22
  - sudo add-apt-repository --yes ppa:ethereum/ethereum
  - sudo apt-get update
<<<<<<< HEAD
  - sudo apt-get install -y dpkg && sudo apt-get install solc jq snapd
=======
  - sudo apt-get install -y dpkg
  - sudo apt-get install solc jq snapd
>>>>>>> 7ea11ab4
  - export PATH=$PATH:/snap/bin
  - sudo snap install vyper --edge --devmode

matrix:
  fast_finish: true
  include:
    - node_js: 8
      env: GETH=true
    - node_js: 8
      env: PACKAGES=true
    - node_js: 8
      env: INTEGRATION=true
    - node_js: 6
      env: INTEGRATION=true
    - node_js: 8
      env: COVERAGE=true
  allow_failures:
    - node_js: 8
      env: GETH=true
    - node_js: 6
      env: INTEGRATION=true
    - node_js: 8
      env: COVERAGE=true


install:
  - npm install -g lerna
  - npm install -g yarn
  - npm run bootstrap

script:
  - npm run ci

notifications:
  slack:
    secure: cm12Kcc8YmtZ0TZ7T6t+kZqKNrpKG7D4MyaJLWf0llHeGTUqldIaSkLTasqCnBEUhg2/uqQ1dbG8nuqhnov9rHhRFUQmZPVUqiCE90wLDo2qIC9l98sXQRT/yrRgr1W7d3Jfauq53B2WBUpS5LBzcfYgzj13PBcmKtX2+wBZTLddmfcqZUwqzXRL9TPWUQrecAVSQZBVutZ6tQaxTAdBUbyobf6kXYHYRVOJQp7xtHUAIFULitpvCG6cH2F6L+G4gSqDykx74V8bScCvBe0TW8ue5zxbSoM5UmgSMIXzYMBCWa+/WzNjwvCAYScKkqoWt0mk5nzUOQZgndyyO/nA7Ylo7Za1b/LzChgYHB/TybxmF2Jul/MkHy614l/W4Z3dRRXMuPNmY3JIkuYej/9m/uqoLHqEyka8h6YJfZ7IPQ11Kg0r6XZiy+G2sZTg6BW5TIy1GvwDWhZ8hyLk/ka+4JMUK7/gOtAzUUiMIUFwXpgyLnTHzbCF547mx5yJbkeGzJ1Faiq50LcnI8SswP+VQrwgJr2pMfcCXyPyJmZZmRXxOP3qvaYBbfEtSHuIp00DSNITa9dDxZUKiBuzbCJuZ2ChYY12rV4/6EZsu1FhXKPfN735uVqz+HJD/YsvpfAoZ4jTGikMNrIRKfAYLCewkWpsDN51mgO4TBPcbrQ8FbI=
    on_success: change
    on_failure: always<|MERGE_RESOLUTION|>--- conflicted
+++ resolved
@@ -10,12 +10,8 @@
   - docker pull ethereum/solc:0.4.22
   - sudo add-apt-repository --yes ppa:ethereum/ethereum
   - sudo apt-get update
-<<<<<<< HEAD
-  - sudo apt-get install -y dpkg && sudo apt-get install solc jq snapd
-=======
   - sudo apt-get install -y dpkg
   - sudo apt-get install solc jq snapd
->>>>>>> 7ea11ab4
   - export PATH=$PATH:/snap/bin
   - sudo snap install vyper --edge --devmode
 
